--- conflicted
+++ resolved
@@ -115,13 +115,7 @@
 
 // Test if the service is able to concurrently create multiple accounts
 func Test_Add_Multiple_New_Custodial_Accounts(t *testing.T) {
-<<<<<<< HEAD
-	t.Skip("sqlite will cause a database locked error")
-
 	cfg := test.LoadConfig(t)
-=======
-	cfg := test.LoadConfig(t, testConfigPath)
->>>>>>> 2324f50f
 
 	instanceCount := 1
 	accountsToCreate := instanceCount * 5
