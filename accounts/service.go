package accounts

import (
	"context"
	"encoding/json"
	"fmt"
	"os"
	"sort"
	"strings"

	"github.com/flow-hydraulics/flow-wallet-api/configs"
	"github.com/flow-hydraulics/flow-wallet-api/datastore"
	"github.com/flow-hydraulics/flow-wallet-api/flow_helpers"
	"github.com/flow-hydraulics/flow-wallet-api/jobs"
	"github.com/flow-hydraulics/flow-wallet-api/keys"
	"github.com/flow-hydraulics/flow-wallet-api/templates"
	"github.com/flow-hydraulics/flow-wallet-api/templates/template_strings"
	"github.com/flow-hydraulics/flow-wallet-api/transactions"
	"github.com/onflow/cadence"
<<<<<<< HEAD
	"github.com/onflow/cadence/runtime"
=======
	jsoncdc "github.com/onflow/cadence/encoding/json"
>>>>>>> b95ea454
	"github.com/onflow/flow-go-sdk"
	flow_crypto "github.com/onflow/flow-go-sdk/crypto"
	flow_templates "github.com/onflow/flow-go-sdk/templates"
	log "github.com/sirupsen/logrus"
	"go.uber.org/ratelimit"
)

const maxGasLimit = 9999

type Service interface {
	List(limit, offset int) (result []Account, err error)
	Create(ctx context.Context, sync bool) (*jobs.Job, *Account, error)
	AddNonCustodialAccount(address string) (*Account, error)
	DeleteNonCustodialAccount(address string) error
	SyncAccountKeyCount(ctx context.Context, address flow.Address) (*jobs.Job, error)
	Details(address string) (Account, error)
	InitAdminAccount(ctx context.Context) error
}

// ServiceImpl defines the API for account management.
type ServiceImpl struct {
	cfg           *configs.Config
	store         Store
	km            keys.Manager
	fc            flow_helpers.FlowClient
	wp            jobs.WorkerPool
	txs           transactions.Service
	temps         templates.Service
	txRateLimiter ratelimit.Limiter
}

// NewService initiates a new account service.
func NewService(
	cfg *configs.Config,
	store Store,
	km keys.Manager,
	fc flow_helpers.FlowClient,
	wp jobs.WorkerPool,
	txs transactions.Service,
	temps templates.Service,
	opts ...ServiceOption,
) Service {
	var defaultTxRatelimiter = ratelimit.NewUnlimited()

	// TODO(latenssi): safeguard against nil config?
	svc := &ServiceImpl{cfg, store, km, fc, wp, txs, temps, defaultTxRatelimiter}

	for _, opt := range opts {
		opt(svc)
	}

	if wp == nil {
		panic("workerpool nil")
	}

	// Register asynchronous job executors
	wp.RegisterExecutor(AccountCreateJobType, svc.executeAccountCreateJob)
	wp.RegisterExecutor(SyncAccountKeyCountJobType, svc.executeSyncAccountKeyCountJob)

	return svc
}

// List returns all accounts in the datastore.
func (s *ServiceImpl) List(limit, offset int) (result []Account, err error) {
	o := datastore.ParseListOptions(limit, offset)
	return s.store.Accounts(o)
}

// Create calls account.New to generate a new account.
// It receives a new account with a corresponding private key or resource ID
// and stores both in datastore.
// It returns a job, the new account and a possible error.
func (s *ServiceImpl) Create(ctx context.Context, sync bool) (*jobs.Job, *Account, error) {
	log.WithFields(log.Fields{"sync": sync}).Trace("Create account")

	if !sync {
		job, err := s.wp.CreateJob(AccountCreateJobType, "")
		if err != nil {
			return nil, nil, err
		}

		err = s.wp.Schedule(job)
		if err != nil {
			return nil, nil, err
		}

		return job, nil, err
	}

	account, _, err := s.createAccount(ctx)
	if err != nil {
		return nil, nil, err
	}

	return nil, account, nil
}

func (s *ServiceImpl) AddNonCustodialAccount(address string) (*Account, error) {
	log.WithFields(log.Fields{"address": address}).Trace("Add non-custodial account")

	a := &Account{
		Address: flow_helpers.HexString(address),
		Type:    AccountTypeNonCustodial,
	}

	err := s.store.InsertAccount(a)
	if err != nil {
		return nil, err
	}

	return a, nil
}

func (s *ServiceImpl) DeleteNonCustodialAccount(address string) error {
	log.WithFields(log.Fields{"address": address}).Trace("Delete non-custodial account")

	a, err := s.store.Account(flow_helpers.HexString(address))
	if err != nil {
		if strings.Contains(err.Error(), "record not found") {
			// Account already gone. All good.
			return nil
		}

		return err
	}

	if a.Type != AccountTypeNonCustodial {
		return fmt.Errorf("only non-custodial accounts supported")
	}

	return s.store.HardDeleteAccount(&a)
}

// Details returns a specific account, does not include private keys
func (s *ServiceImpl) Details(address string) (Account, error) {
	log.WithFields(log.Fields{"address": address}).Trace("Account details")

	// Check if the input is a valid address
	address, err := flow_helpers.ValidateAddress(address, s.cfg.ChainID)
	if err != nil {
		return Account{}, err
	}

	account, err := s.store.Account(address)
	if err != nil {
		return Account{}, err
	}

	// Strip the private keys
	for i := range account.Keys {
		account.Keys[i].Value = make([]byte, 0)
	}

	return account, nil
}

// SyncKeyCount syncs number of keys for given account
func (s *ServiceImpl) SyncAccountKeyCount(ctx context.Context, address flow.Address) (*jobs.Job, error) {
	// Validate address, they might be legit addresses but for the wrong chain
	if !address.IsValid(s.cfg.ChainID) {
		return nil, fmt.Errorf(`not a valid address for %s: "%s"`, s.cfg.ChainID, address)
	}

	// Prepare job attributes required for executing the job
	attrs := syncAccountKeyCountJobAttributes{Address: address, NumKeys: int(s.cfg.DefaultAccountKeyCount)}
	attrBytes, err := json.Marshal(attrs)
	if err != nil {
		return nil, err
	}

	// Create & schedule the "sync key count" job
	job, err := s.wp.CreateJob(SyncAccountKeyCountJobType, "", jobs.WithAttributes(attrBytes))
	if err != nil {
		return nil, err
	}
	err = s.wp.Schedule(job)
	if err != nil {
		return nil, err
	}

	return job, nil
}

// syncAccountKeyCount syncs the number of account keys with the given numKeys and
// returns the number of keys, transaction ID and error.
func (s *ServiceImpl) syncAccountKeyCount(ctx context.Context, address flow.Address, numKeys int) (int, string, error) {
	entry := log.WithFields(log.Fields{"address": address, "numKeys": numKeys, "function": "ServiceImpl.syncAccountKeyCount"})

	if numKeys < 1 {
		return 0, "", fmt.Errorf("invalid number of keys specified: %d, min. 1 expected", numKeys)
	}

	// Check on-chain keys
	flowAccount, err := s.fc.GetAccount(ctx, address)
	if err != nil {
		entry.WithFields(log.Fields{"err": err}).Error("failed to get Flow account")
		return 0, "", err
	}

	// Get stored account
	dbAccount, err := s.store.Account(flow_helpers.FormatAddress(address))
	if err != nil {
		entry.WithFields(log.Fields{"err": err}).Error("failed to get account from database")
		return 0, "", err
	}

	// Pick a source key that will be used to create the new keys & decode public key
	sourceKey := dbAccount.Keys[0] // NOTE: Only valid (not revoked) keys should be stored in the database
	sourceKeyPbkString := strings.TrimPrefix(sourceKey.PublicKey, "0x")
	sourcePbk, err := flow_crypto.DecodePublicKeyHex(flow_crypto.StringToSignatureAlgorithm(sourceKey.SignAlgo), sourceKeyPbkString)
	if err != nil {
		entry.WithFields(log.Fields{"err": err, "sourceKeyPbkString": sourceKeyPbkString}).Error("failed to decode public key for source key")
		return 0, "", err
	}
	entry.WithFields(log.Fields{"sourceKeyId": sourceKey.ID, "sourcePbk": sourcePbk}).Trace("source key selected")

	// Count valid keys, as some keys might be revoked, assuming dbAccount.Keys are clones (all have same public key)
	var validKeys []*flow.AccountKey
	for i := range flowAccount.Keys {
		key := flowAccount.Keys[i]
		if !key.Revoked && key.PublicKey.Equals(sourcePbk) {
			validKeys = append(validKeys, key)
		}
	}

	if len(validKeys) != len(dbAccount.Keys) {
		entry.WithFields(log.Fields{"onChain": len(validKeys), "database": len(dbAccount.Keys)}).Warn("on-chain vs. database key count mismatch")
	}

	entry.WithFields(log.Fields{"validKeys": validKeys}).Trace("filtered valid keys")

	// Add keys by cloning the source key
	if len(validKeys) < numKeys {

		cloneCount := numKeys - len(validKeys)
		code := template_strings.AddAccountKeysTransaction
		pbks := []cadence.Value{}

		entry.WithFields(log.Fields{"validKeys": len(validKeys), "numKeys": numKeys, "cloneCount": cloneCount}).Debug("going to add keys")

		// Sort keys by index
		sort.SliceStable(dbAccount.Keys, func(i, j int) bool {
			return dbAccount.Keys[i].Index < dbAccount.Keys[j].Index
		})

		// Push publickeys to args and prepare db update
		for i := 0; i < cloneCount; i++ {
			pbk, err := cadence.NewString(sourceKey.PublicKey[2:]) // TODO: use a helper function to trim "0x" prefix
			if err != nil {
				return 0, "", err
			}
			pbks = append(pbks, pbk)

			// Create cloned account key & update index
			cloned := keys.Storable{
				ID:             0, // Reset ID to create a new key to DB
				AccountAddress: sourceKey.AccountAddress,
				Index:          dbAccount.Keys[len(dbAccount.Keys)-1].Index + 1,
				Type:           sourceKey.Type,
				Value:          sourceKey.Value,
				PublicKey:      sourceKey.PublicKey,
				SignAlgo:       sourceKey.SignAlgo,
				HashAlgo:       sourceKey.HashAlgo,
			}

			dbAccount.Keys = append(dbAccount.Keys, cloned)
		}

		// Prepare transaction arguments
		hashAlgo := StringToHashAlgorithm(s.cfg.DefaultHashAlgo)
		signAlgo := StringToSignatureAlgorithm(s.cfg.DefaultSignAlgo)
		x := cadence.NewArray(pbks)
		y := cadence.NewUInt8(hashAlgo.RawValue())
		z := cadence.NewUInt8(signAlgo.RawValue())
		args := []transactions.Argument{x, y, z}

		entry.WithFields(log.Fields{"args": args}).Debug("args prepared")

		// NOTE: sync, so will wait for transaction to be sent & sealed
		_, tx, err := s.txs.Create(ctx, true, dbAccount.Address, code, args, transactions.General)
		if err != nil {
			entry.WithFields(log.Fields{"err": err}).Error("failed to create transaction")
			return 0, tx.TransactionId, err
		}

		// Update account in database
		// TODO: if update fails, should sync keys from chain later
		err = s.store.SaveAccount(&dbAccount)
		if err != nil {
			entry.WithFields(log.Fields{"err": err}).Error("failed to update account in database")
			return 0, tx.TransactionId, err
		}

		return len(dbAccount.Keys), tx.TransactionId, err
	} else if len(validKeys) > numKeys {
		entry.Debug("too many valid keys", len(validKeys), " vs. ", numKeys)
	} else {
		entry.Debug("correct number of keys")
		return numKeys, "", nil
	}

	return 0, "", nil
}

// createAccount creates a new account on the flow blockchain. It generates a
// fresh key pair and constructs a flow transaction to create the account with
// generated key. Admin account is used to pay for the transaction.
//
// Returns created account and the flow transaction ID of the account creation.
func (s *ServiceImpl) createAccount(ctx context.Context) (*Account, string, error) {
	account := &Account{Type: AccountTypeCustodial}

	// Important to ratelimit all the way up here so the keys and reference blocks
	// are "fresh" when the transaction is actually sent
	s.txRateLimiter.Take()

	payer, err := s.km.AdminAuthorizer(ctx)
	if err != nil {
		return nil, "", err
	}

	proposer, err := s.km.AdminProposalKey(ctx)
	if err != nil {
		return nil, "", err
	}

	// Get latest blocks blockID as reference blockID
	referenceBlockID, err := flow_helpers.LatestBlockId(ctx, s.fc)
	if err != nil {
		return nil, "", err
	}

	// Generate a new key pair
	accountKey, newPrivateKey, err := s.km.GenerateDefault(ctx)
	if err != nil {
		return nil, "", err
	}

	// Public keys for creating the account
	publicKeys := []*flow.AccountKey{}

	// Create copies based on the configured key count, changing just the index
	for i := 0; i < int(s.cfg.DefaultAccountKeyCount); i++ {
		clonedAccountKey := *accountKey
		clonedAccountKey.Index = i

		publicKeys = append(publicKeys, &clonedAccountKey)
	}

	var flowTx *flow.Transaction
	var initializedFungibleTokens []templates.Token
	if s.cfg.InitFungibleTokenVaultsOnAccountCreation {

		flowTx, initializedFungibleTokens, err = s.generateCreateAccountTransactionWithEnabledFungibleTokenVaults(
			publicKeys,
			payer.Address,
		)
		if err != nil {
			return nil, "", err
		}

	} else {

		flowTx, err = flow_templates.CreateAccount(
			publicKeys,
			nil,
			payer.Address,
		)
		if err != nil {
			return nil, "", err
		}

	}

	flowTx.
		SetReferenceBlockID(*referenceBlockID).
		SetProposalKey(proposer.Address, proposer.Key.Index, proposer.Key.SequenceNumber).
		SetPayer(payer.Address).
		SetGasLimit(maxGasLimit)

	// Check if we want to use a custom account create script
	if s.cfg.ScriptPathCreateAccount != "" {
		bytes, err := os.ReadFile(s.cfg.ScriptPathCreateAccount)
		if err != nil {
			return nil, "", err
		}
		// Overwrite the existing script
		flowTx.SetScript(bytes)
	}

	// Proposer signs the payload (unless proposer == payer).
	if !proposer.Equals(payer) {
		if err := flowTx.SignPayload(proposer.Address, proposer.Key.Index, proposer.Signer); err != nil {
			return nil, "", err
		}
	}

	// Payer signs the envelope
	if err := flowTx.SignEnvelope(payer.Address, payer.Key.Index, payer.Signer); err != nil {
		return nil, "", err
	}

	// Send and wait for the transaction to be sealed
	result, err := flow_helpers.SendAndWait(ctx, s.fc, *flowTx, s.cfg.TransactionTimeout)
	if err != nil {
		return nil, "", err
	}

	// Grab the new address from transaction events
	var newAddress flow.Address
	for _, event := range result.Events {
		if event.Type == flow.EventAccountCreated {
			accountCreatedEvent := flow.AccountCreatedEvent(event)
			newAddress = accountCreatedEvent.Address()
			break
		}
	}

	// Check that we actually got a new address
	if newAddress == flow.EmptyAddress {
		return nil, "", fmt.Errorf("something went wrong when waiting for address")
	}

	account.Address = flow_helpers.FormatAddress(newAddress)

	// Convert the key to storable form (encrypt it)
	encryptedAccountKey, err := s.km.Save(*newPrivateKey)
	if err != nil {
		return nil, "", err
	}
	encryptedAccountKey.PublicKey = accountKey.PublicKey.String()

	// Store account and key(s)
	// Looping through accountKeys to get the correct Index values
	storableKeys := []keys.Storable{}
	for _, pbk := range publicKeys {
		clonedEncryptedAccountKey := encryptedAccountKey
		clonedEncryptedAccountKey.Index = pbk.Index
		storableKeys = append(storableKeys, clonedEncryptedAccountKey)
	}

	account.Keys = storableKeys
	if err := s.store.InsertAccount(account); err != nil {
		return nil, "", err
	}

	AccountAdded.Trigger(AccountAddedPayload{
		Address:                   flow.HexToAddress(account.Address),
		InitializedFungibleTokens: initializedFungibleTokens,
	})

	log.
		WithFields(log.Fields{"address": account.Address, "initialized-fungible-tokens": initializedFungibleTokens}).
		Info("Account created")

	return account, flowTx.ID().String(), nil
}

<<<<<<< HEAD
// TODO(sirius): move to github.com/onflow/cadence/runtime
func StringToHashAlgorithm(s string) runtime.HashAlgorithm {
	switch s {
	case runtime.HashAlgorithmSHA2_256.Name():
		return runtime.HashAlgorithmSHA2_256
	case runtime.HashAlgorithmSHA2_384.Name():
		return runtime.HashAlgorithmSHA2_384
	case runtime.HashAlgorithmSHA3_256.Name():
		return runtime.HashAlgorithmSHA3_256
	case runtime.HashAlgorithmSHA3_384.Name():
		return runtime.HashAlgorithmSHA3_384
	case runtime.HashAlgorithmKMAC128_BLS_BLS12_381.Name():
		return runtime.HashAlgorithmKMAC128_BLS_BLS12_381
	case runtime.HashAlgorithmKECCAK_256.Name():
		return runtime.HashAlgorithmKECCAK_256
	default:
		return runtime.HashAlgorithmUnknown
	}
}

// TODO(sirius): move to github.com/onflow/cadence/runtime/runtime
func StringToSignatureAlgorithm(s string) runtime.SignatureAlgorithm {
	switch s {
	case runtime.SignatureAlgorithmECDSA_P256.Name():
		return runtime.SignatureAlgorithmECDSA_P256
	case runtime.SignatureAlgorithmECDSA_secp256k1.Name():
		return runtime.SignatureAlgorithmECDSA_secp256k1
	case runtime.SignatureAlgorithmBLS_BLS12_381.Name():
		return runtime.SignatureAlgorithmBLS_BLS12_381
	default:
		return runtime.SignatureAlgorithmUnknown
	}
=======
// generateCreateAccountTransactionWithEnabledFungibleTokenVaults is a helper function that generates a templated
// account creation transaction that initializes all enabled fungible tokens.
func (s *ServiceImpl) generateCreateAccountTransactionWithEnabledFungibleTokenVaults(
	publicKeys []*flow.AccountKey,
	payerAddress flow.Address,
) (
	*flow.Transaction,
	[]templates.Token,
	error,
) {
	// Create custom cadence script to create account and init enabled fungible tokens vaults
	tokens, err := s.temps.ListTokensFull(templates.FT)
	if err != nil {
		return nil, []templates.Token{}, nil
	}

	var initializedTokens []templates.Token
	tokensInfo := []template_strings.FungibleTokenInfo{}
	for _, t := range tokens {
		if t.Name != "FlowToken" {
			tokensInfo = append(tokensInfo, templates.NewFungibleTokenInfo(t))
			initializedTokens = append(initializedTokens, t)
		}
	}

	txScript, err := templates.CreateAccountAndInitFungibleTokenVaultsCode(s.cfg.ChainID, tokensInfo)
	if err != nil {
		return nil, []templates.Token{}, err
	}

	// Encode public key list
	keyList := make([]cadence.Value, len(publicKeys))
	for i, key := range publicKeys {
		keyList[i], err = flow_templates.AccountKeyToCadenceCryptoKey(key)
		if err != nil {
			return nil, []templates.Token{}, err
		}
	}
	cadencePublicKeys := cadence.NewArray(keyList)

	flowTx := flow.NewTransaction().
		SetScript([]byte(txScript)).
		AddAuthorizer(payerAddress).
		AddRawArgument(jsoncdc.MustEncode(cadencePublicKeys))

	return flowTx, initializedTokens, nil
>>>>>>> b95ea454
}<|MERGE_RESOLUTION|>--- conflicted
+++ resolved
@@ -17,11 +17,8 @@
 	"github.com/flow-hydraulics/flow-wallet-api/templates/template_strings"
 	"github.com/flow-hydraulics/flow-wallet-api/transactions"
 	"github.com/onflow/cadence"
-<<<<<<< HEAD
+	jsoncdc "github.com/onflow/cadence/encoding/json"
 	"github.com/onflow/cadence/runtime"
-=======
-	jsoncdc "github.com/onflow/cadence/encoding/json"
->>>>>>> b95ea454
 	"github.com/onflow/flow-go-sdk"
 	flow_crypto "github.com/onflow/flow-go-sdk/crypto"
 	flow_templates "github.com/onflow/flow-go-sdk/templates"
@@ -480,7 +477,54 @@
 	return account, flowTx.ID().String(), nil
 }
 
-<<<<<<< HEAD
+// generateCreateAccountTransactionWithEnabledFungibleTokenVaults is a helper function that generates a templated
+// account creation transaction that initializes all enabled fungible tokens.
+func (s *ServiceImpl) generateCreateAccountTransactionWithEnabledFungibleTokenVaults(
+	publicKeys []*flow.AccountKey,
+	payerAddress flow.Address,
+) (
+	*flow.Transaction,
+	[]templates.Token,
+	error,
+) {
+	// Create custom cadence script to create account and init enabled fungible tokens vaults
+	tokens, err := s.temps.ListTokensFull(templates.FT)
+	if err != nil {
+		return nil, []templates.Token{}, nil
+	}
+
+	var initializedTokens []templates.Token
+	tokensInfo := []template_strings.FungibleTokenInfo{}
+	for _, t := range tokens {
+		if t.Name != "FlowToken" {
+			tokensInfo = append(tokensInfo, templates.NewFungibleTokenInfo(t))
+			initializedTokens = append(initializedTokens, t)
+		}
+	}
+
+	txScript, err := templates.CreateAccountAndInitFungibleTokenVaultsCode(s.cfg.ChainID, tokensInfo)
+	if err != nil {
+		return nil, []templates.Token{}, err
+	}
+
+	// Encode public key list
+	keyList := make([]cadence.Value, len(publicKeys))
+	for i, key := range publicKeys {
+		keyList[i], err = flow_templates.AccountKeyToCadenceCryptoKey(key)
+		if err != nil {
+			return nil, []templates.Token{}, err
+		}
+	}
+	cadencePublicKeys := cadence.NewArray(keyList)
+
+	flowTx := flow.NewTransaction().
+		SetScript([]byte(txScript)).
+		AddAuthorizer(payerAddress).
+		AddRawArgument(jsoncdc.MustEncode(cadencePublicKeys))
+
+	return flowTx, initializedTokens, nil
+}
+
 // TODO(sirius): move to github.com/onflow/cadence/runtime
 func StringToHashAlgorithm(s string) runtime.HashAlgorithm {
 	switch s {
@@ -513,52 +557,4 @@
 	default:
 		return runtime.SignatureAlgorithmUnknown
 	}
-=======
-// generateCreateAccountTransactionWithEnabledFungibleTokenVaults is a helper function that generates a templated
-// account creation transaction that initializes all enabled fungible tokens.
-func (s *ServiceImpl) generateCreateAccountTransactionWithEnabledFungibleTokenVaults(
-	publicKeys []*flow.AccountKey,
-	payerAddress flow.Address,
-) (
-	*flow.Transaction,
-	[]templates.Token,
-	error,
-) {
-	// Create custom cadence script to create account and init enabled fungible tokens vaults
-	tokens, err := s.temps.ListTokensFull(templates.FT)
-	if err != nil {
-		return nil, []templates.Token{}, nil
-	}
-
-	var initializedTokens []templates.Token
-	tokensInfo := []template_strings.FungibleTokenInfo{}
-	for _, t := range tokens {
-		if t.Name != "FlowToken" {
-			tokensInfo = append(tokensInfo, templates.NewFungibleTokenInfo(t))
-			initializedTokens = append(initializedTokens, t)
-		}
-	}
-
-	txScript, err := templates.CreateAccountAndInitFungibleTokenVaultsCode(s.cfg.ChainID, tokensInfo)
-	if err != nil {
-		return nil, []templates.Token{}, err
-	}
-
-	// Encode public key list
-	keyList := make([]cadence.Value, len(publicKeys))
-	for i, key := range publicKeys {
-		keyList[i], err = flow_templates.AccountKeyToCadenceCryptoKey(key)
-		if err != nil {
-			return nil, []templates.Token{}, err
-		}
-	}
-	cadencePublicKeys := cadence.NewArray(keyList)
-
-	flowTx := flow.NewTransaction().
-		SetScript([]byte(txScript)).
-		AddAuthorizer(payerAddress).
-		AddRawArgument(jsoncdc.MustEncode(cadencePublicKeys))
-
-	return flowTx, initializedTokens, nil
->>>>>>> b95ea454
 }